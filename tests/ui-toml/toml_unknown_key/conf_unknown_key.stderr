--- conflicted
+++ resolved
@@ -1,9 +1,6 @@
 error: error reading Clippy's configuration file: unknown field `foobar`, expected one of
-<<<<<<< HEAD
-=======
            accept-comment-above-attributes
            accept-comment-above-statement
->>>>>>> 9020937b
            allow-dbg-in-tests
            allow-expect-in-tests
            allow-mixed-uninlined-format-args
@@ -65,23 +62,12 @@
            vec-box-size-threshold
            verbose-bit-mask-threshold
            warn-on-all-wildcard-imports
-<<<<<<< HEAD
-  --> $DIR/clippy.toml:2:1
-=======
   --> $DIR/$DIR/clippy.toml:2:1
->>>>>>> 9020937b
    |
 LL | foobar = 42
    | ^^^^^^
 
 error: error reading Clippy's configuration file: unknown field `barfoo`, expected one of
-<<<<<<< HEAD
-           allow-dbg-in-tests
-           allow-expect-in-tests
-           allow-mixed-uninlined-format-args
-           allow-print-in-tests
-           allow-unwrap-in-tests
-=======
            accept-comment-above-attributes
            accept-comment-above-statement
            allow-dbg-in-tests
@@ -92,7 +78,6 @@
            allow-private-module-inception
            allow-unwrap-in-tests
            allowed-idents-below-min-chars
->>>>>>> 9020937b
            allowed-scripts
            arithmetic-side-effects-allowed
            arithmetic-side-effects-allowed-binary
@@ -113,10 +98,7 @@
            enforced-import-renames
            enum-variant-name-threshold
            enum-variant-size-threshold
-<<<<<<< HEAD
-=======
            excessive-nesting-threshold
->>>>>>> 9020937b
            future-size-threshold
            ignore-interior-mutability
            large-error-threshold
@@ -127,20 +109,14 @@
            max-struct-bools
            max-suggested-slice-pattern-length
            max-trait-bounds
-<<<<<<< HEAD
-=======
            min-ident-chars-threshold
->>>>>>> 9020937b
            missing-docs-in-crate-items
            msrv
            pass-by-value-size-limit
            semicolon-inside-block-ignore-singleline
            semicolon-outside-block-ignore-multiline
            single-char-binding-names-threshold
-<<<<<<< HEAD
-=======
            stack-size-threshold
->>>>>>> 9020937b
            standard-macro-braces
            suppress-restriction-lint-in-const
            third-party
@@ -155,11 +131,7 @@
            vec-box-size-threshold
            verbose-bit-mask-threshold
            warn-on-all-wildcard-imports
-<<<<<<< HEAD
-  --> $DIR/clippy.toml:4:1
-=======
   --> $DIR/$DIR/clippy.toml:4:1
->>>>>>> 9020937b
    |
 LL | barfoo = 53
    | ^^^^^^
