--- conflicted
+++ resolved
@@ -25,21 +25,13 @@
                 "help: [A-Z]",
                 "warning: [A-Z]",
                 "note: [A-Z]",
-<<<<<<< HEAD
-                "try this: [A-Z]",
-=======
                 "try: [A-Z]",
->>>>>>> bafde543
                 "error: .*[.!]$",
                 "help: .*[.!]$",
                 "warning: .*[.!]$",
                 "note: .*[.!]$",
-<<<<<<< HEAD
-                "try this: .*[.!]$",
-=======
                 "try: .*[.!]$",
                 "try this",
->>>>>>> bafde543
             ])
             .unwrap()
         });
