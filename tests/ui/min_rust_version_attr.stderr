error: stripping a prefix manually
<<<<<<< HEAD
  --> $DIR/min_rust_version_attr.rs:142:24
=======
  --> $DIR/min_rust_version_attr.rs:150:24
>>>>>>> b1965283
   |
LL |             assert_eq!(s["hello, ".len()..].to_uppercase(), "WORLD!");
   |                        ^^^^^^^^^^^^^^^^^^^^
   |
   = note: `-D clippy::manual-strip` implied by `-D warnings`
note: the prefix was tested here
<<<<<<< HEAD
  --> $DIR/min_rust_version_attr.rs:141:9
=======
  --> $DIR/min_rust_version_attr.rs:149:9
>>>>>>> b1965283
   |
LL |         if s.starts_with("hello, ") {
   |         ^^^^^^^^^^^^^^^^^^^^^^^^^^^^
help: try using the `strip_prefix` method
   |
LL |         if let Some(<stripped>) = s.strip_prefix("hello, ") {
LL |             assert_eq!(<stripped>.to_uppercase(), "WORLD!");
   |

error: stripping a prefix manually
<<<<<<< HEAD
  --> $DIR/min_rust_version_attr.rs:154:24
=======
  --> $DIR/min_rust_version_attr.rs:162:24
>>>>>>> b1965283
   |
LL |             assert_eq!(s["hello, ".len()..].to_uppercase(), "WORLD!");
   |                        ^^^^^^^^^^^^^^^^^^^^
   |
note: the prefix was tested here
<<<<<<< HEAD
  --> $DIR/min_rust_version_attr.rs:153:9
=======
  --> $DIR/min_rust_version_attr.rs:161:9
>>>>>>> b1965283
   |
LL |         if s.starts_with("hello, ") {
   |         ^^^^^^^^^^^^^^^^^^^^^^^^^^^^
help: try using the `strip_prefix` method
   |
LL |         if let Some(<stripped>) = s.strip_prefix("hello, ") {
LL |             assert_eq!(<stripped>.to_uppercase(), "WORLD!");
   |

error: aborting due to 2 previous errors
<|MERGE_RESOLUTION|>--- conflicted
+++ resolved
@@ -1,20 +1,12 @@
 error: stripping a prefix manually
-<<<<<<< HEAD
-  --> $DIR/min_rust_version_attr.rs:142:24
-=======
   --> $DIR/min_rust_version_attr.rs:150:24
->>>>>>> b1965283
    |
 LL |             assert_eq!(s["hello, ".len()..].to_uppercase(), "WORLD!");
    |                        ^^^^^^^^^^^^^^^^^^^^
    |
    = note: `-D clippy::manual-strip` implied by `-D warnings`
 note: the prefix was tested here
-<<<<<<< HEAD
-  --> $DIR/min_rust_version_attr.rs:141:9
-=======
   --> $DIR/min_rust_version_attr.rs:149:9
->>>>>>> b1965283
    |
 LL |         if s.starts_with("hello, ") {
    |         ^^^^^^^^^^^^^^^^^^^^^^^^^^^^
@@ -25,21 +17,13 @@
    |
 
 error: stripping a prefix manually
-<<<<<<< HEAD
-  --> $DIR/min_rust_version_attr.rs:154:24
-=======
   --> $DIR/min_rust_version_attr.rs:162:24
->>>>>>> b1965283
    |
 LL |             assert_eq!(s["hello, ".len()..].to_uppercase(), "WORLD!");
    |                        ^^^^^^^^^^^^^^^^^^^^
    |
 note: the prefix was tested here
-<<<<<<< HEAD
-  --> $DIR/min_rust_version_attr.rs:153:9
-=======
   --> $DIR/min_rust_version_attr.rs:161:9
->>>>>>> b1965283
    |
 LL |         if s.starts_with("hello, ") {
    |         ^^^^^^^^^^^^^^^^^^^^^^^^^^^^
