error: this `if` has identical blocks
  --> $DIR/valid_if_blocks.rs:105:14
   |
LL |       if false {
   |  ______________^
LL | |     } else {
   | |_____^
   |
<<<<<<< HEAD
=======
note: the lint level is defined here
  --> $DIR/valid_if_blocks.rs:1:40
   |
LL | #![deny(clippy::branches_sharing_code, clippy::if_same_then_else)]
   |                                        ^^^^^^^^^^^^^^^^^^^^^^^^^
>>>>>>> 887ba0c5
note: same as this
  --> $DIR/valid_if_blocks.rs:106:12
   |
LL |       } else {
   |  ____________^
LL | |     }
   | |_____^
note: the lint level is defined here
  --> $DIR/valid_if_blocks.rs:2:9
   |
LL | #![deny(clippy::if_same_then_else, clippy::branches_sharing_code)]
   |         ^^^^^^^^^^^^^^^^^^^^^^^^^

error: this `if` has identical blocks
  --> $DIR/valid_if_blocks.rs:116:15
   |
LL |       if x == 0 {
   |  _______________^
LL | |         let u = 19;
LL | |         println!("How are u today?");
LL | |         let _ = "This is a string";
LL | |     } else {
   | |_____^
   |
note: same as this
  --> $DIR/valid_if_blocks.rs:120:12
   |
LL |       } else {
   |  ____________^
LL | |         let u = 19;
LL | |         println!("How are u today?");
LL | |         let _ = "This is a string";
LL | |     }
   | |_____^

error: this `if` has identical blocks
  --> $DIR/valid_if_blocks.rs:127:23
   |
LL |     let _ = if x == 6 { 7 } else { 7 };
   |                       ^^^^^
   |
note: same as this
  --> $DIR/valid_if_blocks.rs:127:34
   |
LL |     let _ = if x == 6 { 7 } else { 7 };
   |                                  ^^^^^

error: this `if` has identical blocks
  --> $DIR/valid_if_blocks.rs:133:23
   |
LL |       } else if x == 68 {
   |  _______________________^
LL | |         println!("I'm a doppelgänger");
LL | |         // Don't listen to my clone below
LL | |
LL | |         if y == 90 { "=^.^=" } else { ":D" }
LL | |     } else {
   | |_____^
   |
note: same as this
  --> $DIR/valid_if_blocks.rs:138:12
   |
LL |       } else {
   |  ____________^
LL | |         // Don't listen to my clone above
LL | |         println!("I'm a doppelgänger");
LL | |
LL | |         if y == 90 { "=^.^=" } else { ":D" }
LL | |     };
   | |_____^

error: this `if` has identical blocks
  --> $DIR/valid_if_blocks.rs:147:23
   |
LL |       } else if x == 68 {
   |  _______________________^
LL | |         println!("I'm a doppelgänger");
LL | |         // Don't listen to my clone below
LL | |     } else {
   | |_____^
   |
note: same as this
  --> $DIR/valid_if_blocks.rs:150:12
   |
LL |       } else {
   |  ____________^
LL | |         // Don't listen to my clone above
LL | |         println!("I'm a doppelgänger");
LL | |     }
   | |_____^

error: aborting due to 5 previous errors
<|MERGE_RESOLUTION|>--- conflicted
+++ resolved
@@ -6,14 +6,6 @@
 LL | |     } else {
    | |_____^
    |
-<<<<<<< HEAD
-=======
-note: the lint level is defined here
-  --> $DIR/valid_if_blocks.rs:1:40
-   |
-LL | #![deny(clippy::branches_sharing_code, clippy::if_same_then_else)]
-   |                                        ^^^^^^^^^^^^^^^^^^^^^^^^^
->>>>>>> 887ba0c5
 note: same as this
   --> $DIR/valid_if_blocks.rs:106:12
    |
@@ -22,10 +14,10 @@
 LL | |     }
    | |_____^
 note: the lint level is defined here
-  --> $DIR/valid_if_blocks.rs:2:9
+  --> $DIR/valid_if_blocks.rs:1:40
    |
-LL | #![deny(clippy::if_same_then_else, clippy::branches_sharing_code)]
-   |         ^^^^^^^^^^^^^^^^^^^^^^^^^
+LL | #![deny(clippy::branches_sharing_code, clippy::if_same_then_else)]
+   |                                        ^^^^^^^^^^^^^^^^^^^^^^^^^
 
 error: this `if` has identical blocks
   --> $DIR/valid_if_blocks.rs:116:15
